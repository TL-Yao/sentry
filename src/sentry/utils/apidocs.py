from __future__ import absolute_import

import os
import re
import json
import base64
import inspect
import requests
import mimetypes

from contextlib import contextmanager
from datetime import datetime, timedelta
from django.conf import settings
from django.db import transaction
from pytz import utc
from random import randint
from six import StringIO

# Do not import from sentry here!  Bad things will happen

optional_group_matcher = re.compile(r'\(\?\:([^\)]+)\)')
named_group_matcher = re.compile(r'\(\?P<(\w+)>[^\)]+\)')
non_named_group_matcher = re.compile(r'\([^\)]+\)')
# [foo|bar|baz]
either_option_matcher = re.compile(r'\[([^\]]+)\|([^\]]+)\]')
camel_re = re.compile(r'([A-Z]+)([a-z])')

API_PREFIX = '/api/0/'

scenarios = {}


def simplify_regex(pattern):
    """Clean up urlpattern regexes into something somewhat readable by
    Mere Humans: turns something like
    "^(?P<sport_slug>\w+)/athletes/(?P<athlete_slug>\w+)/$" into
    "{sport_slug}/athletes/{athlete_slug}/"
    """
    pattern = optional_group_matcher.sub(lambda m: '[%s]' % m.group(1), pattern)

    # handle named groups first
    pattern = named_group_matcher.sub(lambda m: '{%s}' % m.group(1), pattern)

    # handle non-named groups
    pattern = non_named_group_matcher.sub("{var}", pattern)

    # handle optional params
    pattern = either_option_matcher.sub(lambda m: m.group(1), pattern)

    # clean up any outstanding regex-y characters.
    pattern = pattern.replace('^', '').replace('$', '') \
        .replace('?', '').replace('//', '/').replace('\\', '')
    if not pattern.startswith('/'):
        pattern = '/' + pattern
    return pattern


def get_internal_endpoint_from_pattern(pattern):
    from sentry.api.base import Endpoint
    if not hasattr(pattern, 'callback'):
        return
    if hasattr(pattern.callback, 'cls'):
        cls = pattern.callback.cls
        if issubclass(cls, Endpoint):
            return cls
    elif hasattr(pattern.callback, 'cls_instance'):
        inst = pattern.callback.cls_instance
        if isinstance(inst, Endpoint):
            return inst.__class__


def extract_documentation(func):
    doc = inspect.getdoc(func)
    if doc is not None:
        return doc.decode('utf-8')


def get_endpoint_path(internal_endpoint):
    return '%s.%s' % (internal_endpoint.__module__, internal_endpoint.__name__, )


def extract_title_and_text(doc):
    title = None
    iterable = iter((doc or u'').splitlines())
    clean_end = False

    for line in iterable:
        line = line.strip()
        if title is None:
            if not line:
                continue
            title = line
        elif line[0] * len(line) == line:
            clean_end = True
            break
        else:
            break

    lines = []
    if clean_end:
        for line in iterable:
            if line.strip():
                lines.append(line)
                break
    lines.extend(iterable)

    return title, lines


def camelcase_to_dashes(string):
    def handler(match):
        camel, regular = match.groups()
        if len(camel) != 1:
            camel = camel[:-1].lower() + '-' + camel[-1].lower()
        else:
            camel = camel.lower()
        return '-' + camel + regular.lower()

    return camel_re.sub(handler, string).lstrip('-')


def extract_endpoint_info(pattern, internal_endpoint):
    path = simplify_regex(pattern.regex.pattern)
    from sentry.constants import HTTP_METHODS
    for method_name in HTTP_METHODS:
        if method_name in ('HEAD', 'OPTIONS'):
            continue
        method = getattr(internal_endpoint, method_name.lower(), None)
        if method is None:
            continue
        doc = extract_documentation(method)
        if doc is None:
            continue
        section = getattr(internal_endpoint, 'doc_section', None)
        if section is None:
            continue
        endpoint_name = method.__name__.title() + internal_endpoint.__name__
        if endpoint_name.endswith('Endpoint'):
            endpoint_name = endpoint_name[:-8]
        endpoint_name = camelcase_to_dashes(endpoint_name)
        title, text = extract_title_and_text(doc)
        yield dict(
            path=API_PREFIX + path.lstrip('/'),
            method=method_name,
            title=title,
            text=text,
            scenarios=getattr(method, 'api_scenarios', None) or [],
            section=section.name.lower(),
            internal_path='%s:%s' % (get_endpoint_path(internal_endpoint), method.__name__),
            endpoint_name=endpoint_name,
        )


def iter_endpoints():
    from sentry.api.urls import urlpatterns
    for pattern in urlpatterns:
        internal_endpoint = get_internal_endpoint_from_pattern(pattern)
        if internal_endpoint is None:
            continue
        for endpoint in extract_endpoint_info(pattern, internal_endpoint):
            yield endpoint


def scenario(ident):
    def decorator(f):
        if ident in scenarios:
            raise RuntimeError('Scenario duplicate: %s' % ident)
        scenarios[ident] = f
        f.api_scenario_ident = ident
        return f

    return decorator


def attach_scenarios(scenarios):
    def decorator(f):
        f.api_scenarios = [x.api_scenario_ident for x in scenarios]
        return f

    return decorator


def iter_scenarios():
    # Make sure everything is imported.
    for endpoint in iter_endpoints():
        pass
    return iter(sorted(scenarios.items()))


def get_sections():
    from sentry.api.base import DocSection
    return dict((x.name.lower(), x.value) for x in DocSection)


def create_sample_time_series(event):
    from sentry.app import tsdb
    group = event.group

    now = datetime.utcnow().replace(tzinfo=utc)

    for _ in range(60):
        count = randint(1, 10)
        tsdb.incr_multi(
            ((tsdb.models.project, group.project.id), (tsdb.models.group, group.id), ), now, count
        )
        tsdb.incr_multi(
            (
                (tsdb.models.organization_total_received, group.project.organization_id),
                (tsdb.models.project_total_received, group.project.id),
            ), now, int(count * 1.1)
        )
        tsdb.incr_multi(
            (
                (tsdb.models.organization_total_rejected, group.project.organization_id),
                (tsdb.models.project_total_rejected, group.project.id),
            ), now, int(count * 0.1)
        )
        now = now - timedelta(seconds=1)

    for _ in range(24 * 30):
        count = randint(100, 1000)
        tsdb.incr_multi(
            ((tsdb.models.project, group.project.id), (tsdb.models.group, group.id), ), now, count
        )
        tsdb.incr_multi(
            (
                (tsdb.models.organization_total_received, group.project.organization_id),
                (tsdb.models.project_total_received, group.project.id),
            ), now, int(count * 1.1)
        )
        tsdb.incr_multi(
            (
                (tsdb.models.organization_total_rejected, group.project.organization_id),
                (tsdb.models.project_total_rejected, group.project.id),
            ), now, int(count * 0.1)
        )
        now = now - timedelta(hours=1)


class MockUtils(object):
    def create_user(self, mail):
        from sentry.models import User
        user, _ = User.objects.get_or_create(
            username=mail, defaults={
                'email': mail,
            }
        )
        user.set_password('dummy')
        user.save()
        return user

    def create_org(self, name, owner):
        from sentry.models import Organization, OrganizationMember
        org, _ = Organization.objects.get_or_create(
            name=name,
        )

        dummy_member, _ = OrganizationMember.objects.get_or_create(
            user=owner, organization=org, defaults={
                'role': 'member',
            }
        )

        return org

    def create_api_key(self, org, label='Default'):
        from sentry.models import ApiKey
        return ApiKey.objects.get_or_create(
            organization=org,
            label=label,
            scopes=(1 << len(ApiKey.scopes.keys())) - 1,
        )[0]

    def create_client_key(self, project, label='Default'):
        from sentry.models import ProjectKey
        return ProjectKey.objects.get_or_create(project=project, label=label)[0]

    def create_team(self, name, org):
        from sentry.models import Team
        return Team.objects.unrestricted_unsafe().get_or_create(
            name=name,
            defaults={
                'organization': org,
            },
        )[0]

    def create_project(self, name, teams, org):
        from sentry.models import Project
<<<<<<< HEAD
        project = Project.objects.unrestricted_unsafe().get_or_create(
            team=team,
            name=name,
            defaults={
=======
        project = Project.objects.get_or_create(
            name=name, defaults={
>>>>>>> b2c38b86
                'organization': org,
            }
        )[0]
        for team in teams:
            project.add_team(team)
        return project

    def create_release(self, project, user, version=None):
        from sentry.models import Release, Activity
        if version is None:
            version = os.urandom(20).encode('hex')
        with transaction.atomic():
            release = Release.objects.filter(
                version=version, organization_id=project.organization_id, projects=project
            ).first()
            if not release:
                release = Release.objects.filter(
                    version=version,
                    organization_id=project.organization_id,
                ).first()
                if not release:
                    release = Release.objects.create(
                        version=version,
                        organization_id=project.organization_id,
                    )
                release.add_project(project)
        Activity.objects.create(
            type=Activity.RELEASE,
            project=project,
            ident=Activity.get_version_ident(version),
            user=user,
            data={'version': version},
        )
        return release

    def create_release_file(self, project, release, path, content_type=None, contents=None):
        from sentry.models import File, ReleaseFile
        if content_type is None:
            content_type = mimetypes.guess_type(path)[0] or 'text/plain'
            if content_type.startswith('text/'):
                content_type += '; encoding=utf-8'
        f = File.objects.create(
            name=path.rsplit('/', 1)[-1],
            type='release.file',
            headers={'Content-Type': content_type},
        )
        f.putfile(StringIO(contents or ''))
        return ReleaseFile.objects.create(
            organization_id=project.organization_id, release=release, file=f, name=path
        )

    def create_event(self, project, release, platform='python', raw=True):
        from sentry.utils.samples import create_sample_event
        event = create_sample_event(
            project=project, platform=platform, release=release.version, raw=raw
        )
        create_sample_time_series(event)
        return event


class Runner(object):
    """The runner is a special object that holds state for the automatic
    running of example scenarios.  It gets created by api-docs/generator.py
    which does the majority of the heavy lifting.  It mainly exists here
    so that the scenarios can be run separately if needed.
    """

    def __init__(self, ident, func, api_key, org, me, teams=None):
        self.ident = ident
        self.func = func
        self.requests = []

        self.utils = MockUtils()

        self.api_key = api_key
        self.org = org
        self.me = me
        self.teams = teams

    @property
    def default_team(self):
        return self.teams[0]['team']

    @property
    def default_project(self):
        return self.teams[0]['projects'][0]['project']

    @property
    def default_release(self):
        return self.teams[0]['projects'][0]['release']

    @property
    def default_event(self):
        return self.teams[0]['projects'][0]['events'][0]

    @contextmanager
    def isolated_project(self, project_name):
        from sentry.models import Group, Event

        project = self.utils.create_project(project_name, teams=[self.default_team], org=self.org)
        release = self.utils.create_release(project=project, user=self.me)
        self.utils.create_event(project=project, release=release, platform='python')
        self.utils.create_event(project=project, release=release, platform='java')
        try:
            yield project
        finally:
            # Enforce safe cascades into Group/Event
            Group.objects.filter(
                project=project,
            ).delete()
            Event.objects.filter(
                project_id=project.id,
            ).delete()
            project.delete()

    @contextmanager
    def isolated_org(self, org_name):
        from sentry.models import Project, Group, Event

        org = self.utils.create_org(org_name, owner=self.me)
        try:
            yield org
        finally:
            # Enforce safe cascades into Group/Event
            Group.objects.filter(
                project__organization=org,
            ).delete()
            Event.objects.filter(
                project_id__in=Project.objects.unrestricted_unsafe().filter(
                    organization=org,
                ).values('id'),
            ).delete()
            org.delete()

    def request(self, method, path, headers=None, data=None, api_key=None, format='json'):
        if api_key is None:
            api_key = self.api_key
        path = '/api/0/' + path.lstrip('/')
        headers = dict(headers or {})

        request_is_json = True
        body = None
        files = None
        was_multipart = False
        if data is not None:
            if format == 'json':
                body = json.dumps(data, sort_keys=True)
                headers['Content-Type'] = 'application/json'
            elif format == 'multipart':
                files = {}
                for key, value in data.items():
                    if hasattr(value, 'read') or isinstance(value, tuple):
                        files[key] = value
                        del data[key]
                        was_multipart = True
                body = data

        req_headers = dict(headers)
        req_headers['Host'] = 'sentry.io'
        req_headers['Authorization'
                    ] = 'Basic %s' % base64.b64encode('%s:' % (api_key.key.encode('utf-8')))

        url = 'http://127.0.0.1:%s%s' % (settings.SENTRY_APIDOCS_WEB_PORT, path, )

        response = requests.request(
            method=method, url=url, files=files, headers=req_headers, data=body
        )
        response_headers = dict(response.headers)

        # Don't want those
        response_headers.pop('server', None)
        response_headers.pop('date', None)

        if response.headers.get('Content-Type') == 'application/json':
            response_data = response.json()
            is_json = True
        else:
            response_data = response.text
            is_json = False

        if was_multipart:
            headers['Content-Type'] = response.request.headers['content-type']
            data = response.request.body
            request_is_json = False

        rv = {
            'request': {
                'method': method,
                'path': path,
                'headers': headers,
                'data': data,
                'is_json': request_is_json,
            },
            'response': {
                'headers': response_headers,
                'status': response.status_code,
                'reason': response.reason,
                'data': response_data,
                'is_json': is_json,
            }
        }

        self.requests.append(rv)
        return rv

    def to_json(self):
        doc = extract_documentation(self.func)
        title, text = extract_title_and_text(doc)
        return {
            'ident': self.ident,
            'requests': self.requests,
            'title': title,
            'text': text,
        }<|MERGE_RESOLUTION|>--- conflicted
+++ resolved
@@ -286,15 +286,9 @@
 
     def create_project(self, name, teams, org):
         from sentry.models import Project
-<<<<<<< HEAD
         project = Project.objects.unrestricted_unsafe().get_or_create(
-            team=team,
             name=name,
             defaults={
-=======
-        project = Project.objects.get_or_create(
-            name=name, defaults={
->>>>>>> b2c38b86
                 'organization': org,
             }
         )[0]
