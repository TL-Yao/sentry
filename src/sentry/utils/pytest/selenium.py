from __future__ import absolute_import

# TODO(dcramer): this heavily inspired by pytest-selenium, and it's possible
# we could simply inherit from the plugin at this point

import logging
import os
import sys
import pytest

from contextlib import contextmanager
from datetime import datetime
from django.utils.text import slugify
from selenium import webdriver
from selenium.common.exceptions import NoSuchElementException, WebDriverException
from selenium.webdriver.support.ui import WebDriverWait
from selenium.webdriver.support import expected_conditions
from selenium.webdriver.common.action_chains import ActionChains
from six.moves.urllib.parse import urlparse

from sentry.utils.retries import TimedRetryPolicy
from sentry.utils.compat import map

logger = logging.getLogger("sentry.testutils")


class Browser(object):
    def __init__(self, driver, live_server):
        self.driver = driver
        self.live_server_url = live_server.url
        self.domain = urlparse(self.live_server_url).hostname
        self._has_initialized_cookie_store = False

    def __getattr__(self, attr):
        return getattr(self.driver, attr)

    def route(self, path, *args, **kwargs):
        """
        Return the absolute URI for a given route in Sentry.
        """
        return u"{}/{}".format(self.live_server_url, path.lstrip("/").format(*args, **kwargs))

    def get(self, path, *args, **kwargs):
        self.driver.get(self.route(path), *args, **kwargs)
        self._has_initialized_cookie_store = True
        return self

    def post(self, path, *args, **kwargs):
        self.driver.post(self.route(path), *args, **kwargs)
        self._has_initialized_cookie_store = True
        return self

    def put(self, path, *args, **kwargs):
        self.driver.put(self.route(path), *args, **kwargs)
        self._has_initialized_cookie_store = True
        return self

    def delete(self, path, *args, **kwargs):
        self.driver.delete(self.route(path), *args, **kwargs)
        self._has_initialized_cookie_store = True
        return self

    def set_emulated_media(self, features, media=""):
        """
        This is used to emulate different media features (e.g. color scheme)
        """
        return self.driver.execute_cdp_cmd(
            "Emulation.setEmulatedMedia", {"media": media, "features": features}
        )

    def get_content_height(self):
        """
        Get height of current DOM contents

        Adapted from https://stackoverflow.com/questions/41721734/take-screenshot-of-full-page-with-selenium-python-with-chromedriver/52572919#52572919
        """

        return self.driver.execute_script("return document.body.parentNode.scrollHeight")

    def set_window_size(self, width=None, height=None, fit_content=False):
        """
        Sets the window size.

        If width is not passed, then use current window width (this is useful if you
        need to fit contents height into the viewport).
        If height is not passed, then resize to fit the document contents.
        """

        previous_size = self.driver.get_window_size()
        width = width if width is not None else previous_size["width"]

        if fit_content:
            # In order to set window height to content height, we must make sure
            # width has not changed (otherwise contents will shift,
            # and we require two resizes)
            self.driver.set_window_size(width, previous_size["height"])
            height = self.get_content_height()
        else:
            height = height if height is not None else self.get_content_height()

        self.driver.set_window_size(width, height)

        return {
            "previous": previous_size,
            "current": {"width": width, "height": height},
        }

    def set_viewport(self, width, height, fit_content):
        size = self.set_window_size(width, height, fit_content)
        try:
            yield size
        finally:
            # restore previous size
            self.set_window_size(size["previous"]["width"], size["previous"]["height"])

    @contextmanager
    def full_viewport(self, width=None, height=None):
        return self.set_viewport(width, height, fit_content=True)

    @contextmanager
    def mobile_viewport(self, width=375, height=812):
        return self.set_viewport(width, height, fit_content=True)

    def element(self, selector=None, xpath=None):
        """
        Get an element from the page. This method will wait for the element to show up.
        """

        if xpath is not None:
            self.wait_until(xpath=xpath)
            return self.driver.find_element_by_xpath(xpath)
        else:
            self.wait_until(selector)
            return self.driver.find_element_by_css_selector(selector)

    def elements(self, selector=None, xpath=None):
        """
        Get elements from the page. This method will wait for the element to show up.
        """

        if xpath is not None:
            self.wait_until(xpath=xpath)
            return self.driver.find_elements_by_xpath(xpath)
        else:
            self.wait_until(selector)
            return self.driver.find_elements_by_css_selector(selector)

    def element_exists(self, selector):
        """
        Check if an element exists on the page. This method will *not* wait for the element.
        """
        try:
            self.driver.find_element_by_css_selector(selector)
        except NoSuchElementException:
            return False
        return True

    def element_exists_by_test_id(self, selector):
        """
        Check if an element exists on the page using a data-test-id attribute.
        This method will not wait for the element.
        """
        return self.element_exists('[data-test-id="%s"]' % (selector))

    def element_exists_by_aria_label(self, selector):
        """
        Check if an element exists on the page using the aria-label attribute.
        This method will not wait for the element.
        """
        return self.element_exists('[aria-label="%s"]' % (selector))

    def click(self, selector=None, xpath=None):
        self.element(selector, xpath=xpath).click()

    def click_when_visible(self, selector=None, timeout=3):
        """
        Waits until ``selector`` is available to be clicked before attempting to click
        """
        if selector:
            self.wait_until_clickable(selector, timeout)
            self.click(selector)
        else:
            raise ValueError

        return self

    def move_to(self, selector=None):
        """
        Mouse move to ``selector``
        """
        if selector:
            actions = ActionChains(self.driver)
            actions.move_to_element(self.element(selector)).perform()
        else:
            raise ValueError

        return self

    def wait_until_clickable(self, selector=None, timeout=10):
        """
        Waits until ``selector`` is visible and enabled to be clicked, or until ``timeout``
        is hit, whichever happens first.
        """
        from selenium.webdriver.common.by import By

        if selector:
            condition = expected_conditions.element_to_be_clickable((By.CSS_SELECTOR, selector))
        else:
            raise ValueError

        WebDriverWait(self.driver, timeout).until(condition)

        return self

    def wait_until(self, selector=None, xpath=None, title=None, timeout=10):
        """
        Waits until ``selector`` is found in the browser, or until ``timeout``
        is hit, whichever happens first.
        """
        from selenium.webdriver.common.by import By

        if selector:
            condition = expected_conditions.presence_of_element_located((By.CSS_SELECTOR, selector))
        elif xpath:
            condition = expected_conditions.presence_of_element_located((By.XPATH, xpath))
        elif title:
            condition = expected_conditions.title_is(title)
        else:
            raise ValueError

        WebDriverWait(self.driver, timeout).until(condition)

        return self

    def wait_until_test_id(self, selector):
        return self.wait_until('[data-test-id="%s"]' % (selector))

    def wait_until_not(self, selector=None, title=None, timeout=10):
        """
        Waits until ``selector`` is NOT found in the browser, or until
        ``timeout`` is hit, whichever happens first.
        """
        from selenium.webdriver.common.by import By

        if selector:
            condition = expected_conditions.presence_of_element_located((By.CSS_SELECTOR, selector))
        elif title:
            condition = expected_conditions.title_is(title)
        else:
            raise

        WebDriverWait(self.driver, timeout).until_not(condition)

        return self

    def wait_for_images_loaded(self, timeout=10):
        wait = WebDriverWait(self.driver, timeout)
        wait.until(
            lambda driver: driver.execute_script(
                """return Object.values(document.querySelectorAll('img')).map(el => el.complete).every(i => i)"""
            )
        )

        return self

    def wait_for_fonts_loaded(self, timeout=10):
        wait = WebDriverWait(self.driver, timeout)
        wait.until(
            lambda driver: driver.execute_script("""return document.fonts.status === 'loaded'""")
        )

        return self

    def blur(self):
        """
        Find focused elements and call blur. Useful for snapshot testing that can potentially capture
        the text cursor blinking
        """
        self.driver.execute_script("document.querySelectorAll(':focus').forEach(el => el.blur())")

        return self

    @property
    def switch_to(self):
        return self.driver.switch_to

    def implicitly_wait(self, duration):
        """
        An implicit wait tells WebDriver to poll the DOM for a certain amount of
        time when trying to find any element (or elements) not immediately
        available. The default setting is 0. Once set, the implicit wait is set
        for the life of the WebDriver object.
        """
        self.driver.implicitly_wait(duration)

    def snapshot(self, name, mobile_only=False):
        """
        Capture a screenshot of the current state of the page.
        """
        # TODO(dcramer): ideally this would take the executing test package
        # into account for duplicate names
        if os.environ.get("SENTRY_SCREENSHOT") == "open":
            import tempfile
            import click
            import time

            with tempfile.NamedTemporaryFile("wb", suffix=".png") as tf:
                tf.write(self.driver.get_screenshot_as_png())
                tf.flush()
                click.launch(tf.name)
                time.sleep(1)

        if os.environ.get("VISUAL_SNAPSHOT_ENABLE") == "1":
            # wait for external assets to be loaded
            self.wait_for_images_loaded()
            self.wait_for_fonts_loaded()

            snapshot_dir = os.environ.get(
                "PYTEST_SNAPSHOTS_DIR", ".artifacts/visual-snapshots/acceptance"
            )
            # Note: below will fail if these directories do not exist

            if not mobile_only:
                # This will make sure we resize viewport height to fit contents
                with self.full_viewport():
                    self.driver.find_element_by_tag_name("body").screenshot(
<<<<<<< HEAD
                        u".artifacts/visual-snapshots/acceptance-tooltips/{}.png".format(
                            slugify(name)
                        )
=======
                        u"{}/{}.png".format(snapshot_dir, slugify(name))
>>>>>>> 37b45b7b
                    )

            with self.mobile_viewport():
                # switch to a mobile sized viewport
                self.driver.find_element_by_tag_name("body").screenshot(
                    u"{}-mobile/{}.png".format(snapshot_dir, slugify(name))
                )

        return self

    def get_local_storage_items(self):
        """
        Retrieve all items in local storage
        """

        return self.driver.execute_script(
            "Object.fromEntries(Object.entries(window.localStorage));"
        )

    def get_local_storage_item(self, key):
        """
        Retrieve key from local storage, this will fail if you use single quotes in your keys.
        """

        return self.driver.execute_script(u"window.localStorage.getItem('{}')".format(key))

    def save_cookie(
        self,
        name,
        value,
        domain=None,
        path="/",
        expires="Tue, 20 Jun 2025 19:07:44 GMT",
        max_age=None,
        secure=None,
    ):
        domain = domain or self.domain
        # Recent changes to Chrome no longer allow us to explicitly set a cookie domain
        # to be localhost. If no domain is specified, the cookie will be created on
        # the host of the current url that the browser has visited.
        if domain == "localhost":
            domain = None
        cookie = {
            "name": name,
            "value": value,
            "expires": expires,
            "path": path,
            "max-age": max_age,
            "secure": secure,
        }
        if domain:
            cookie["domain"] = domain

        # XXX(dcramer): the cookie store must be initialized via a URL
        if not self._has_initialized_cookie_store:
            logger.info("selenium.initialize-cookies")
            self.get("/")

        # XXX(dcramer): PhantomJS does not let us add cookies with the native
        # selenium API because....
        # http://stackoverflow.com/questions/37103621/adding-cookies-working-with-firefox-webdriver-but-not-in-phantomjs

        # TODO(dcramer): this should be escaped, but idgaf
        logger.info(u"selenium.set-cookie.{}".format(name), extra={"value": value})
        if isinstance(self.driver, webdriver.PhantomJS):
            self.driver.execute_script(
                u"document.cookie = '{name}={value}; path={path}; domain={domain}; expires={expires}'; max-age={max_age}\n".format(
                    **cookie
                )
            )
        else:
            # XXX(dcramer): chromedriver (of certain versions) is complaining about this being
            # an invalid kwarg
            del cookie["secure"]
            self.driver.add_cookie(cookie)


def pytest_addoption(parser):
    parser.addini("selenium_driver", help="selenium driver (chrome, phantomjs, or firefox)")

    group = parser.getgroup("selenium", "selenium")
    group._addoption(
        "--selenium-driver",
        dest="selenium_driver",
        help="selenium driver (chrome, phantomjs, or firefox)",
    )
    group._addoption(
        "--window-size", dest="window_size", help="window size (WIDTHxHEIGHT)", default="1680x1050"
    )
    group._addoption("--phantomjs-path", dest="phantomjs_path", help="path to phantomjs driver")
    group._addoption("--chrome-path", dest="chrome_path", help="path to google-chrome")
    group._addoption("--chromedriver-path", dest="chromedriver_path", help="path to chromedriver")
    group._addoption(
        "--no-headless", dest="no_headless", help="show a browser while running the tests (chrome)"
    )


def pytest_configure(config):
    if hasattr(config, "slaveinput"):
        return  # xdist slave

    config.option.selenium_driver = (
        config.getoption("selenium_driver")
        or config.getini("selenium_driver")
        or os.getenv("SELENIUM_DRIVER")
    )


@TimedRetryPolicy.wrap(timeout=15, exceptions=(WebDriverException,), log_original_error=True)
def start_chrome(**chrome_args):
    return webdriver.Chrome(**chrome_args)


@pytest.fixture(scope="function")
def browser(request, live_server):
    window_size = request.config.getoption("window_size")
    window_width, window_height = map(int, window_size.split("x", 1))

    driver_type = request.config.getoption("selenium_driver")
    headless = not request.config.getoption("no_headless")
    if driver_type == "chrome":
        options = webdriver.ChromeOptions()
        options.add_argument("no-sandbox")
        options.add_argument("disable-gpu")
        options.add_argument(u"window-size={}".format(window_size))
        if headless:
            options.add_argument("headless")
        chrome_path = request.config.getoption("chrome_path")
        if chrome_path:
            options.binary_location = chrome_path
        chromedriver_path = request.config.getoption("chromedriver_path")
        chrome_args = {"options": options}
        if chromedriver_path:
            chrome_args["executable_path"] = chromedriver_path

        driver = start_chrome(**chrome_args)
    elif driver_type == "firefox":
        driver = webdriver.Firefox()
    elif driver_type == "phantomjs":
        phantomjs_path = request.config.getoption("phantomjs_path")
        if not phantomjs_path:
            phantomjs_path = os.path.join("node_modules", "phantomjs-prebuilt", "bin", "phantomjs")
        driver = webdriver.PhantomJS(executable_path=phantomjs_path)
    else:
        raise pytest.UsageError("--driver must be specified")

    driver.set_window_size(window_width, window_height)

    def fin():
        # dump console log to stdout, will be shown when test fails
        for entry in driver.get_log("browser"):
            sys.stderr.write("[browser console] ")
            sys.stderr.write(repr(entry))
            sys.stderr.write("\n")
        # Teardown Selenium.
        try:
            driver.quit()
        except Exception:
            pass

    request.node._driver = driver
    request.addfinalizer(fin)

    browser = Browser(driver, live_server)

    browser.set_emulated_media([{"name": "prefers-reduced-motion", "value": "reduce"}])

    if hasattr(request, "cls"):
        request.cls.browser = browser
    request.node.browser = browser

    return driver


@pytest.fixture(scope="session", autouse=True)
def _environment(request):
    config = request.config
    # add environment details to the pytest-html plugin
    config._metadata.update({"Driver": config.option.selenium_driver})


@pytest.hookimpl(tryfirst=True, hookwrapper=True)
def pytest_runtest_makereport(item, call):
    outcome = yield
    report = outcome.get_result()
    summary = []
    extra = getattr(report, "extra", [])
    driver = getattr(item, "_driver", None)
    if driver is not None:
        _gather_url(item, report, driver, summary, extra)
        _gather_screenshot(item, report, driver, summary, extra)
        _gather_html(item, report, driver, summary, extra)
        _gather_logs(item, report, driver, summary, extra)
    if summary:
        report.sections.append(("selenium", "\n".join(summary)))
    report.extra = extra


def _gather_url(item, report, driver, summary, extra):
    try:
        url = driver.current_url
    except Exception as e:
        summary.append(u"WARNING: Failed to gather URL: {0}".format(e))
        return
    pytest_html = item.config.pluginmanager.getplugin("html")
    if pytest_html is not None:
        # add url to the html report
        extra.append(pytest_html.extras.url(url))
    summary.append(u"URL: {0}".format(url))


def _gather_screenshot(item, report, driver, summary, extra):
    try:
        screenshot = driver.get_screenshot_as_base64()
    except Exception as e:
        summary.append(u"WARNING: Failed to gather screenshot: {0}".format(e))
        return
    pytest_html = item.config.pluginmanager.getplugin("html")
    if pytest_html is not None:
        # add screenshot to the html report
        extra.append(pytest_html.extras.image(screenshot, "Screenshot"))


def _gather_html(item, report, driver, summary, extra):
    try:
        html = driver.page_source.encode("utf-8")
    except Exception as e:
        summary.append(u"WARNING: Failed to gather HTML: {0}".format(e))
        return
    pytest_html = item.config.pluginmanager.getplugin("html")
    if pytest_html is not None:
        # add page source to the html report
        extra.append(pytest_html.extras.text(html, "HTML"))


def _gather_logs(item, report, driver, summary, extra):
    try:
        types = driver.log_types
    except Exception as e:
        # note that some drivers may not implement log types
        summary.append(u"WARNING: Failed to gather log types: {0}".format(e))
        return
    for name in types:
        try:
            log = driver.get_log(name)
        except Exception as e:
            summary.append(u"WARNING: Failed to gather {0} log: {1}".format(name, e))
            return
        pytest_html = item.config.pluginmanager.getplugin("html")
        if pytest_html is not None:
            extra.append(pytest_html.extras.text(format_log(log), "%s Log" % name.title()))


def format_log(log):
    timestamp_format = "%Y-%m-%d %H:%M:%S.%f"
    entries = [
        u"{0} {1[level]} - {1[message]}".format(
            datetime.utcfromtimestamp(entry["timestamp"] / 1000.0).strftime(timestamp_format), entry
        ).rstrip()
        for entry in log
    ]
    log = "\n".join(entries)
    log = log.encode("utf-8")
    return log<|MERGE_RESOLUTION|>--- conflicted
+++ resolved
@@ -324,13 +324,7 @@
                 # This will make sure we resize viewport height to fit contents
                 with self.full_viewport():
                     self.driver.find_element_by_tag_name("body").screenshot(
-<<<<<<< HEAD
-                        u".artifacts/visual-snapshots/acceptance-tooltips/{}.png".format(
-                            slugify(name)
-                        )
-=======
-                        u"{}/{}.png".format(snapshot_dir, slugify(name))
->>>>>>> 37b45b7b
+                        u"{}-tooltips/{}.png".format(snapshot_dir, slugify(name))
                     )
 
             with self.mobile_viewport():
