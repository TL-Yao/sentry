--- conflicted
+++ resolved
@@ -552,16 +552,6 @@
 
         # Make sure that any aggregate conditions are also in the selected columns
         for having_clause in snuba_filter.having:
-<<<<<<< HEAD
-            found = any(
-                having_clause[0].startswith("aggregateRange") or having_clause[0] == agg_clause[-1]
-                for agg_clause in snuba_filter.aggregations
-            )
-            if not found:
-                raise InvalidSearchQuery(
-                    u"Aggregate {} used in a condition but is not a selected column.".format(
-                        having_clause[0]
-=======
             # The first element of the having can be an alias, or a nested array of functions. Loop through to make sure
             # any referenced functions are in the aggregations.
             if isinstance(having_clause[0], (list, tuple)):
@@ -586,7 +576,6 @@
                         u"Aggregate(s) {} used in a condition but are not in the selected columns.".format(
                             ", ".join(conditions_not_in_aggregations)
                         )
->>>>>>> 3e1df24e
                     )
             else:
                 found = any(
