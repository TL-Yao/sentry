--- conflicted
+++ resolved
@@ -8,16 +8,10 @@
   },
 
   render() {
-<<<<<<< HEAD
     var date = this.props.date;
     var user = ConfigStore.get('user');
     var options = user ? user.options : {};
     var format = options.clock24Hours ? 'MMMM D YYYY HH:mm:ss z' : 'LLL z';
-
-    if (ConfigStore.get('user'))
-=======
-    let date = this.props.date;
->>>>>>> c3746604
 
     if (typeof date === "string" || typeof date === "number") {
       date = new Date(date);
