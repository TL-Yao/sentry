import React from 'react';
import styled from '@emotion/styled';

import Button from 'app/components/button';
import Confirm from 'app/components/confirm';
<<<<<<< HEAD
import {t} from 'app/locale';
=======

import {t, tct} from 'app/locale';
>>>>>>> d9309ee4
import {SentryApp, SentryAppInstallation} from 'app/types';
import {IconSubtract} from 'app/icons';
import space from 'app/styles/space';

type UninstallButtonProps = {
  install: SentryAppInstallation;
  app: SentryApp;
  onClickUninstall?: (install: SentryAppInstallation) => void;
  onUninstallModalOpen?: () => void; //used for analytics
  disabled?: boolean;
};
export const UninstallButton = ({
  install,
  app,
  onClickUninstall,
  onUninstallModalOpen,
  disabled,
}: UninstallButtonProps) => {
  const message = tct('Are you sure you want to remove the [slug] installation?', {
    slug: app.slug,
  });

  return (
    <Confirm
      message={message}
      priority="danger"
      onConfirm={() => onClickUninstall && install && onClickUninstall(install)} //called when the user confirms the action
      onConfirming={onUninstallModalOpen} //called when the confirm modal opens
      disabled={disabled}
    >
      <StyledButton borderless icon="icon-trash" data-test-id="sentry-app-uninstall">
        {t('Uninstall')}
      </StyledButton>
    </Confirm>
  );
};

type InstallButtonProps = {
  onClickInstall?: () => void;
};
export const InstallButton = ({onClickInstall}: InstallButtonProps) => {
  return (
    <Button
      onClick={onClickInstall}
      size="small"
      icon="icon-circle-add"
      className="btn btn-default"
    >
      {t('Install')}
    </Button>
  );
};

const StyledButton = styled(Button)`
  color: ${p => p.theme.gray2};
`;

export const UninstallAppButton = ({
  install,
  app,
  onClickUninstall,
  onUninstallModalOpen,
  disabled,
}: UninstallButtonProps) => {
  const message = tct('Are you sure you want to remove the [slug] installation?', {
    slug: app.slug,
  });

  return (
    <Confirm
      message={message}
      priority="danger"
      onConfirm={() => onClickUninstall && install && onClickUninstall(install)} //called when the user confirms the action
      onConfirming={onUninstallModalOpen} //called when the confirm modal opens
      disabled={disabled}
    >
      <StyledUninstallButton size="small" data-test-id="sentry-app-uninstall">
        <IconSubtract circle style={{marginRight: space(0.75)}} />
        {t('Uninstall')}
      </StyledUninstallButton>
    </Confirm>
  );
};

const StyledUninstallButton = styled(Button)`
  color: ${p => p.theme.gray2};
  background: #ffffff;

  border: ${p => `1px solid ${p.theme.gray2}`};
  box-sizing: border-box;
  box-shadow: 0px 2px 1px rgba(0, 0, 0, 0.08);
  border-radius: 4px;
`;<|MERGE_RESOLUTION|>--- conflicted
+++ resolved
@@ -3,12 +3,7 @@
 
 import Button from 'app/components/button';
 import Confirm from 'app/components/confirm';
-<<<<<<< HEAD
-import {t} from 'app/locale';
-=======
-
 import {t, tct} from 'app/locale';
->>>>>>> d9309ee4
 import {SentryApp, SentryAppInstallation} from 'app/types';
 import {IconSubtract} from 'app/icons';
 import space from 'app/styles/space';
