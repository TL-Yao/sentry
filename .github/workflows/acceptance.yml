name: acceptance
on:
  push:
    branches:
      - master
  pull_request:

jobs:
    jest:
      runs-on: ubuntu-latest
      env:
        VISUAL_HTML_ENABLE: 1
      steps:
        # Checkout codebase
        - uses: actions/checkout@v2

        # Install/setup node
        - uses: volta-cli/action@v1

        # See https://github.com/actions/cache/blob/master/examples.md#node---yarn for example
        - name: Get yarn cache directory path
          id: yarn-cache-dir-path
          run: echo "::set-output name=dir::$(yarn cache dir)"

        # yarn cache
        - uses: actions/cache@v1
          id: yarn-cache # use this to check for `cache-hit` (`steps.yarn-cache.outputs.cache-hit != 'true'`)
          with:
            path: ${{ steps.yarn-cache-dir-path.outputs.dir }}
            key: ${{ runner.os }}-yarn-${{ hashFiles('**/yarn.lock') }}
            restore-keys: |
              ${{ runner.os }}-yarn-

        - name: Install dependencies
          run: yarn install --frozen-lockfile

        - name: jest
          run: |
            NODE_ENV=production yarn build-css
            yarn test-ci --forceExit

        - name: Save HTML artifacts
          uses: actions/upload-artifact@v2
          with:
            name: jest-html
            path: .artifacts/visual-snapshots/jest

        - name: Create Images from HTML
          uses: getsentry/action-html-to-image@main
          with:
            base-path: .artifacts/visual-snapshots/jest
            css-path: src/sentry/static/sentry/dist/sentry.css

        - name: Save snapshots
          if: always()
          uses: getsentry/action-visual-snapshot@v2
          with:
            save-only: true
            snapshot-path: .artifacts/visual-snapshots

    acceptance:
      runs-on: ubuntu-16.04
      continue-on-error: true
      strategy:
        matrix:
          instance: [0, 1, 2]

      env:
        PIP_DISABLE_PIP_VERSION_CHECK: on
        # PIP_QUIET: 1

        SENTRY_LIGHT_BUILD: 1
        SENTRY_SKIP_BACKEND_VALIDATION: 1
        MIGRATIONS_TEST_MIGRATE: 0

        # Use this to override the django version in the requirements file.
        DJANGO_VERSION: ">=1.11,<1.12"

        # Node configuration
        NODE_OPTIONS: --max-old-space-size=4096
        NODE_ENV: development

        PYTEST_SENTRY_DSN: https://6fd5cfea2d4d46b182ad214ac7810508@sentry.io/2423079
        PYTEST_ADDOPTS: "--reruns 5"

        # services configuration
        SENTRY_KAFKA_HOSTS: kafka:9093
        SENTRY_ZOOKEEPER_HOSTS: zookeeper:2182
        SENTRY_REDIS_HOST: redis
        # The hostname used to communicate with the PostgreSQL from sentry
        DATABASE_URL: postgresql://postgres:postgres@localhost/sentry

        # Number of matrix instances
        TOTAL_TEST_GROUPS: ${{ strategy.job-total }}

        VISUAL_SNAPSHOT_ENABLE: 1

      steps:
        - name: Install System Dependencies
          run: |
            sudo apt-get update
            sudo apt-get install -y --no-install-recommends \
              libxmlsec1-dev \
              libmaxminddb-dev

        # Checkout codebase
        - uses: actions/checkout@v2

        # Install node
        - uses: volta-cli/action@v1

        # Yarn
        #   - See https://github.com/actions/cache/blob/master/examples.md#node---yarn for example
        # Python
        #   Use `.python-version` to avoid duplication
        #   XXX: can't actually read from .python-version because GitHub Actions
        #   does not support our version (2.7.16)
        #
        #   XXX: Using `2.7` as GHA image only seems to keep one minor version around and will break
        #   CI if we pin it to a specific patch version.
        - name: Set up outputs
          id: config
          env:
            MATRIX_INSTANCE: ${{ matrix.instance }}
          run: |
            echo "::set-output name=yarn-cache-dir::$(yarn cache dir)"
            echo "::set-output name=python-version::2.7"
            echo "::set-output name=matrix-instance-number::$(($MATRIX_INSTANCE+1))"
            echo "::set-output name=acceptance-dir::.artifacts/visual-snapshots/acceptance"

        # yarn cache
        - uses: actions/cache@v1
          id: yarn-cache # use this to check for `cache-hit` (`steps.yarn-cache.outputs.cache-hit != 'true'`)
          with:
            path: ${{ steps.config.outputs.yarn-cache-dir }}
            key: ${{ runner.os }}-yarn-${{ hashFiles('**/yarn.lock') }}
            restore-keys: |
              ${{ runner.os }}-yarn-

        # setup python
        - name: Set up Python ${{ steps.config.outputs.python-version }}
          uses: actions/setup-python@v1
          with:
            python-version: ${{ steps.config.outputs.python-version}}

        # setup pip
        - name: Install pip
          run: |
            pip install --no-cache-dir --upgrade "pip>=20.0.2"

        # pip cache
        - name: Get pip cache dir
          id: pip-cache
          run: |
            echo "::set-output name=dir::$(pip cache dir)"

        - name: pip cache
          uses: actions/cache@v1
          with:
            path: ${{ steps.pip-cache.outputs.dir }}
            key: ${{ runner.os }}-pip-${{ hashFiles('**/requirements-*.txt') }}
            restore-keys: |
              ${{ runner.os }}-pip-

        - name: Install Javascript Dependencies
          run: |
            yarn install --frozen-lockfile

        - name: Install Python Dependencies
          env:
            PGPASSWORD: postgres
          run: |
            python setup.py install_egg_info
            pip install wheel # GitHub Actions does not have this installed by default (unlike Travis)
            pip install -U -e ".[dev]"

        - name: Start devservices
          run: |
            sentry init
            sentry devservices up postgres redis clickhouse snuba

        - name: webpack
          run: |
            yarn webpack --display errors-only

        # Setup custom pytest matcher, see https://github.com/actions/setup-node/issues/97
        - name: Add pytest log matcher
          if: always()
          run: |
            echo "::remove-matcher owner=pytest::"
            echo "::add-matcher::.github/pytest.json"

        - name: Run acceptance tests (#${{ steps.config.outputs.matrix-instance-number }} of ${{ strategy.job-total }})
          if: always()
          run: |
<<<<<<< HEAD
            mkdir -p .artifacts/visual-snapshots/acceptance
            mkdir -p .artifacts/visual-snapshots/acceptance-mobile
            mkdir -p .artifacts/visual-snapshots/acceptance-tooltips
=======
            mkdir -p ${{ steps.config.outputs.acceptance-dir }}
            mkdir -p ${{ steps.config.outputs.acceptance-dir }}-mobile
>>>>>>> 37b45b7b
            make run-acceptance
          env:
            PYTEST_SNAPSHOTS_DIR: ${{ steps.config.outputs.acceptance-dir }}
            USE_SNUBA: 1
            TEST_GROUP: ${{ matrix.instance }}

        - name: Save snapshots
          if: always()
          uses: getsentry/action-visual-snapshot@dev
          with:
            save-only: true
            snapshot-path: .artifacts/visual-snapshots

    visual-diff:
      if: ${{ github.ref != 'refs/heads/master' }}
      needs: [acceptance, jest]
      runs-on: ubuntu-16.04

      steps:
        - name: Diff snapshots
          id: visual-snapshots-diff
          uses: getsentry/action-visual-snapshot@dev
          with:
            api-token: ${{ secrets.VISUAL_SNAPSHOT_SECRET }}
            github-token: ${{ secrets.GITHUB_TOKEN }}
            gcs-bucket: 'sentry-visual-snapshots'
            gcp-service-account-key: ${{ secrets.SNAPSHOT_GOOGLE_SERVICE_ACCOUNT_KEY }}<|MERGE_RESOLUTION|>--- conflicted
+++ resolved
@@ -193,14 +193,9 @@
         - name: Run acceptance tests (#${{ steps.config.outputs.matrix-instance-number }} of ${{ strategy.job-total }})
           if: always()
           run: |
-<<<<<<< HEAD
-            mkdir -p .artifacts/visual-snapshots/acceptance
-            mkdir -p .artifacts/visual-snapshots/acceptance-mobile
-            mkdir -p .artifacts/visual-snapshots/acceptance-tooltips
-=======
             mkdir -p ${{ steps.config.outputs.acceptance-dir }}
             mkdir -p ${{ steps.config.outputs.acceptance-dir }}-mobile
->>>>>>> 37b45b7b
+            mkdir -p ${{ steps.config.outputs.acceptance-dir }}-tooltips
             make run-acceptance
           env:
             PYTEST_SNAPSHOTS_DIR: ${{ steps.config.outputs.acceptance-dir }}
