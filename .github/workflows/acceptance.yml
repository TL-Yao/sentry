name: acceptance
on:
  push:
    branches:
      - master
  pull_request:

jobs:
    jest:
      runs-on: ubuntu-latest
      env:
        VISUAL_HTML_ENABLE: 1
      steps:
        # Checkout codebase
        - uses: actions/checkout@v2

        # Install/setup node
        - uses: volta-cli/action@v1

        # See https://github.com/actions/cache/blob/master/examples.md#node---yarn for example
        - name: Get yarn cache directory path
          id: yarn-cache-dir-path
          run: echo "::set-output name=dir::$(yarn cache dir)"

        # yarn cache
        - uses: actions/cache@v1
          id: yarn-cache # use this to check for `cache-hit` (`steps.yarn-cache.outputs.cache-hit != 'true'`)
          with:
            path: ${{ steps.yarn-cache-dir-path.outputs.dir }}
            key: ${{ runner.os }}-yarn-${{ hashFiles('**/yarn.lock') }}
            restore-keys: |
              ${{ runner.os }}-yarn-

        - name: Install dependencies
          run: yarn install --frozen-lockfile

        - name: jest
          run: |
            NODE_ENV=production yarn build-css
            yarn test-ci --forceExit

        - name: Save HTML artifacts
          uses: actions/upload-artifact@v2
          with:
            name: jest-html
            path: .artifacts/visual-snapshots/jest

        - name: Create Images from HTML
          uses: getsentry/action-html-to-image@main
          with:
            base-path: .artifacts/visual-snapshots/jest
            css-path: src/sentry/static/sentry/dist/sentry.css

        - name: Save snapshots
          if: always()
          uses: getsentry/action-visual-snapshot@v2
          with:
            save-only: true
            snapshot-path: .artifacts/visual-snapshots

    acceptance:
      runs-on: ubuntu-16.04
      continue-on-error: true
      strategy:
        matrix:
          instance: [0, 1, 2]

      env:
        PIP_DISABLE_PIP_VERSION_CHECK: on
        # PIP_QUIET: 1

        SENTRY_LIGHT_BUILD: 1
        SENTRY_SKIP_BACKEND_VALIDATION: 1
        MIGRATIONS_TEST_MIGRATE: 0

        # Use this to override the django version in the requirements file.
        DJANGO_VERSION: ">=1.11,<1.12"

        # Node configuration
        NODE_OPTIONS: --max-old-space-size=4096
        NODE_ENV: development

        PYTEST_SENTRY_DSN: https://6fd5cfea2d4d46b182ad214ac7810508@sentry.io/2423079
        PYTEST_ADDOPTS: "--reruns 5"

        # services configuration
        SENTRY_KAFKA_HOSTS: kafka:9093
        SENTRY_ZOOKEEPER_HOSTS: zookeeper:2182
        SENTRY_REDIS_HOST: redis
        # The hostname used to communicate with the PostgreSQL from sentry
        DATABASE_URL: postgresql://postgres:postgres@localhost/sentry

        # Number of matrix instances
        TOTAL_TEST_GROUPS: ${{ strategy.job-total }}

        VISUAL_SNAPSHOT_ENABLE: 1

      steps:
        - name: Install System Dependencies
          run: |
            sudo apt-get update
            sudo apt-get install -y --no-install-recommends \
              libxmlsec1-dev \
              libmaxminddb-dev

        # Checkout codebase
        - uses: actions/checkout@v2

        # Install node
        - uses: volta-cli/action@v1

        # Yarn
        #   - See https://github.com/actions/cache/blob/master/examples.md#node---yarn for example
        # Python
        #   Use `.python-version` to avoid duplication
        #   XXX: can't actually read from .python-version because GitHub Actions
        #   does not support our version (2.7.16)
        #
        #   XXX: Using `2.7` as GHA image only seems to keep one minor version around and will break
        #   CI if we pin it to a specific patch version.
        - name: Set up outputs
          id: config
          env:
            MATRIX_INSTANCE: ${{ matrix.instance }}
          run: |
            echo "::set-output name=yarn-cache-dir::$(yarn cache dir)"
            echo "::set-output name=python-version::2.7"
            echo "::set-output name=matrix-instance-number::$(($MATRIX_INSTANCE+1))"
            echo "::set-output name=acceptance-dir::.artifacts/visual-snapshots/acceptance"

        # yarn cache
        - uses: actions/cache@v1
          id: yarn-cache # use this to check for `cache-hit` (`steps.yarn-cache.outputs.cache-hit != 'true'`)
          with:
            path: ${{ steps.config.outputs.yarn-cache-dir }}
            key: ${{ runner.os }}-yarn-${{ hashFiles('**/yarn.lock') }}
            restore-keys: |
              ${{ runner.os }}-yarn-

        # setup python
        - name: Set up Python ${{ steps.config.outputs.python-version }}
          uses: actions/setup-python@v1
          with:
            python-version: ${{ steps.config.outputs.python-version}}

        # setup pip
        - name: Install pip
          run: |
            pip install --no-cache-dir --upgrade "pip>=20.0.2"

        # pip cache
        - name: Get pip cache dir
          id: pip-cache
          run: |
            echo "::set-output name=dir::$(pip cache dir)"

        - name: pip cache
          uses: actions/cache@v1
          with:
            path: ${{ steps.pip-cache.outputs.dir }}
            key: ${{ runner.os }}-pip-${{ hashFiles('**/requirements-*.txt') }}
            restore-keys: |
              ${{ runner.os }}-pip-

        - name: Install Javascript Dependencies
          run: |
            yarn install --frozen-lockfile

        - name: Install Python Dependencies
          env:
            PGPASSWORD: postgres
          run: |
            python setup.py install_egg_info
            pip install wheel # GitHub Actions does not have this installed by default (unlike Travis)
            pip install -U -e ".[dev]"

        - name: Start devservices
          run: |
            sentry init
            sentry devservices up postgres redis clickhouse snuba

        - name: webpack
          run: |
            yarn webpack --display errors-only

        # Setup custom pytest matcher, see https://github.com/actions/setup-node/issues/97
        - name: Add pytest log matcher
          if: always()
          run: |
            echo "::remove-matcher owner=pytest::"
            echo "::add-matcher::.github/pytest.json"

        - name: Run acceptance tests (#${{ steps.config.outputs.matrix-instance-number }} of ${{ strategy.job-total }})
          if: always()
          run: |
            mkdir -p ${{ steps.config.outputs.acceptance-dir }}
            mkdir -p ${{ steps.config.outputs.acceptance-dir }}-mobile
<<<<<<< HEAD
            mkdir -p ${{ steps.config.outputs.acceptance-dir }}-tooltips
=======
            [ "$GITHUB_REF" = "refs/heads/master" ] && export PYTEST_SENTRY_ALWAYS_REPORT=1
>>>>>>> 6a27a827
            make run-acceptance
          env:
            PYTEST_SNAPSHOTS_DIR: ${{ steps.config.outputs.acceptance-dir }}
            USE_SNUBA: 1
            TEST_GROUP: ${{ matrix.instance }}

        - name: Save snapshots
          if: always()
          uses: getsentry/action-visual-snapshot@v2
          with:
            save-only: true
            snapshot-path: .artifacts/visual-snapshots

    visual-diff:
      if: ${{ github.ref != 'refs/heads/master' }}
      needs: [acceptance, jest]
      runs-on: ubuntu-16.04

      steps:
        - name: Diff snapshots
          id: visual-snapshots-diff
          uses: getsentry/action-visual-snapshot@v2
          with:
            api-token: ${{ secrets.VISUAL_SNAPSHOT_SECRET }}
            github-token: ${{ secrets.GITHUB_TOKEN }}
            gcs-bucket: 'sentry-visual-snapshots'
            gcp-service-account-key: ${{ secrets.SNAPSHOT_GOOGLE_SERVICE_ACCOUNT_KEY }}<|MERGE_RESOLUTION|>--- conflicted
+++ resolved
@@ -195,11 +195,8 @@
           run: |
             mkdir -p ${{ steps.config.outputs.acceptance-dir }}
             mkdir -p ${{ steps.config.outputs.acceptance-dir }}-mobile
-<<<<<<< HEAD
             mkdir -p ${{ steps.config.outputs.acceptance-dir }}-tooltips
-=======
             [ "$GITHUB_REF" = "refs/heads/master" ] && export PYTEST_SENTRY_ALWAYS_REPORT=1
->>>>>>> 6a27a827
             make run-acceptance
           env:
             PYTEST_SNAPSHOTS_DIR: ${{ steps.config.outputs.acceptance-dir }}
